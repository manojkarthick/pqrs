--- conflicted
+++ resolved
@@ -81,12 +81,8 @@
         let mut cmd = Command::cargo_bin("pqrs")?;
         cmd.arg("cat")
             .arg(SIMPLE_PARQUET_PATH)
-<<<<<<< HEAD
-            .arg("--csv-no-header");
-=======
             .arg("--csv")
             .arg("--no-header");
->>>>>>> beb71873
         cmd.assert()
             .success()
             .stdout(predicate::str::starts_with(CAT_CSV_NO_HEADER_OUTPUT));
